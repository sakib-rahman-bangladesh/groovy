--- conflicted
+++ resolved
@@ -138,27 +138,17 @@
     /**
      * Sets the node meta data but allows overwriting values.
      *
-<<<<<<< HEAD
      * @param key   - the meta data key
-=======
      * @param key - the meta data key
->>>>>>> 0ebd5040
      * @param value - the meta data value
      * @return the old node meta data value for this key
      * @throws GroovyBugError if key is null
      */
     public Object putNodeMetaData(Object key, Object value) {
-<<<<<<< HEAD
         if (key == null) throw new GroovyBugError("Tried to set meta data with null key on " + this + ".");
         return metaDataMap.put(key, value);
     }
 
-=======
-        if (key==null) throw new GroovyBugError("Tried to set meta data with null key on "+this+".");
-        return metaDataMap.put(key,value);
-    }
-    
->>>>>>> 0ebd5040
     /**
      * Removes a node meta data entry.
      * 
